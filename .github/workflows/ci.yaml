name: CI

on:
  push:
    branches: [main]
  pull_request:
    branches: [main]
  workflow_dispatch: {}
  schedule:
    - cron: '0 3 * * *'   # daily smoke run

env:
  OPENAI_MODEL: gpt-4.1
  MAX_TOKENS_PER_RUN: '2000000'   # 2 M-token budget
  MAX_ATTEMPTS: '5'
  OPENAI_API_KEY: ${{ secrets.OPENAI_API_KEY }}
  GITHUB_TOKEN:   ${{ secrets.BOT_PAT }}

jobs:
  static:
    runs-on: ubuntu-latest
    strategy:
      fail-fast: false
      matrix:
        task: [ruff, black, mypy]
    env:
      OPENAI_API_KEY: ${{ secrets.OPENAI_API_KEY }}
      GITHUB_TOKEN:   ${{ secrets.BOT_PAT }}
    steps:
      - uses: actions/checkout@v4

      - uses: actions/cache@v3
        with:
          path: ~/.cache/pip
          key: ${{ runner.os }}-py-${{ hashFiles('pyproject.toml') }}
          restore-keys: |
            ${{ runner.os }}-py-

      - uses: actions/setup-python@v5
        with:
          python-version: '3.12'
          cache: 'pip'

      - name: Cache lint data
        uses: actions/cache@v3
        with:
          path: |
            .pytest_cache
            .ruff_cache
          key: ${{ runner.os }}-${{ matrix.task }}-${{ github.sha }}
          restore-keys: |
            ${{ runner.os }}-${{ matrix.task }}-

      - name: Install dev deps
        run: pip install -e '.[dev]'

      - name: Run ${{ matrix.task }}
        run: |
          case "${{ matrix.task }}" in
            ruff) ruff check . ;;
            black) black --check . ;;
            mypy) mypy src/ ;;
          esac

  tests-evolve:
    needs: static
    runs-on: ubuntu-latest
    env:
      OPENAI_API_KEY: ${{ secrets.OPENAI_API_KEY }}
      GITHUB_TOKEN:   ${{ secrets.BOT_PAT }}
    steps:
      - uses: actions/checkout@v4

      - uses: actions/cache@v3
        with:
          path: ~/.cache/pip
          key: ${{ runner.os }}-py-${{ hashFiles('pyproject.toml') }}
          restore-keys: |
            ${{ runner.os }}-py-

      - uses: actions/setup-python@v5
        with:
          python-version: '3.12'
          cache: 'pip'

      - name: Cache test data
        uses: actions/cache@v3
        with:
          path: |
            .pytest_cache
            .ruff_cache
          key: ${{ runner.os }}-tests-${{ github.sha }}
          restore-keys: |
            ${{ runner.os }}-tests-

      - name: Install dev deps

        run: pip install -e '.[dev]'

      # run tests once, capture failure but don't abort
      - name: PyTest + Coverage
        id: tests
        continue-on-error: true
        run: |
          pytest -ra -vv --cov=statement_refinery \
                 --cov-report=term-missing --cov-report=xml \
                 --cov-fail-under=90 \
                 --json-report --json-report-file=report.json

      - name: Check parser accuracy
        id: accuracy
        continue-on-error: true
        run: python scripts/check_accuracy.py --threshold 99 --summary-file accuracy_summary.json --csv-dir csv_output

      # auto-patch loop runs only when tests or accuracy fail
      - name: Check evolve prerequisites
        id: evolve_prereqs
        if: |
          steps.tests.outcome == 'failure' ||
          steps.accuracy.outcome == 'failure'

          
        run: |
          python - <<'EOF'
          import importlib, os, sys

          missing = False
          try:
              importlib.import_module('openai')
          except Exception:
              sys.stderr.write('Missing `openai` package\n')
              missing = True

          if not os.getenv('OPENAI_API_KEY'):
              sys.stderr.write('OPENAI_API_KEY not set\n')
              missing = True

          if not os.getenv('PERSONAL_ACCESS_TOKEN_CLASSIC'):
              sys.stderr.write('PERSONAL_ACCESS_TOKEN_CLASSIC not set\n')
              missing = True

          if missing:
              sys.exit(1)
          EOF

      - name: Evolve patch loop
        id: evolve
        if: |
          (steps.tests.outcome == 'failure' ||
           steps.accuracy.outcome == 'failure') &&
          steps.evolve_prereqs.outcome == 'success'
        env:
          OPENAI_API_KEY: ${{ secrets.OPENAI_API_KEY }}
          GITHUB_TOKEN:   ${{ secrets.BOT_PAT }}

        run: python .github/tools/evolve.py


      - name: Report evolve failure
        if: steps.evolve.outcome == 'failure'
        env:
          GITHUB_TOKEN: ${{ secrets.PERSONAL_ACCESS_TOKEN_CLASSIC }}
          PR_NUMBER: ${{ github.event.pull_request.number }}
        run: |
          echo "evolve.py exited without opening a PR." >> $GITHUB_STEP_SUMMARY
          if [ -n "$PR_NUMBER" ]; then
            gh pr comment "$PR_NUMBER" -b "evolve.py exited without opening a PR."
          fi

      # confirm everything green only if a patch was applied
      - name: Re-run tests
        if: steps.evolve.outcome == 'success'
        run: |
          pytest -ra -vv --cov=statement_refinery \
                 --cov-report=term-missing --cov-report=xml \
                 --cov-fail-under=90

      - name: Re-check parser accuracy
        if: steps.evolve.outcome == 'success'
        run: python scripts/check_accuracy.py --threshold 99

      - name: Upload coverage
        if: always()
        uses: codecov/codecov-action@v4
        with:
          files: coverage.xml

      - name: Upload coverage artifact
        if: always()
        uses: actions/upload-artifact@v4
        with:
          name: coverage-xml
          path: coverage.xml

<<<<<<< HEAD
      - name: Parser readiness verdict
        if: always()
        env:
          TESTS_OUTCOME: ${{ steps.tests.outcome }}
          ACCURACY_OUTCOME: ${{ steps.accuracy.outcome }}
=======
      - name: Upload generated CSVs
        if: always()
        uses: actions/upload-artifact@v4
        with:
          name: parser-csv
          path: csv_output/

      - name: Summarize results
        if: always()
        env:
          STATIC_RESULT: ${{ needs.static.result }}
          TESTS_OUTCOME: ${{ steps.tests.outcome }}
          ACCURACY_OUTCOME: ${{ steps.accuracy.outcome }}
          EVOLVE_PREREQS_OUTCOME: ${{ steps.evolve_prereqs.outcome }}
>>>>>>> 6e112cc0
          EVOLVE_OUTCOME: ${{ steps.evolve.outcome }}
        run: python scripts/ci_summary.py


  golden-check:
    needs: tests-evolve
    runs-on: ubuntu-latest
    env:
      OPENAI_API_KEY: ${{ secrets.OPENAI_API_KEY }}
      GITHUB_TOKEN:   ${{ secrets.BOT_PAT }}
    steps:
      - uses: actions/checkout@v4

      - uses: actions/cache@v3
        with:
          path: ~/.cache/pip
          key: ${{ runner.os }}-py-${{ hashFiles('pyproject.toml') }}
          restore-keys: |
            ${{ runner.os }}-py-

      - uses: actions/setup-python@v5
        with:
          python-version: '3.12'
          cache: 'pip'

      - name: Cache golden data
        uses: actions/cache@v3
        with:
          path: |
            .pytest_cache
            .ruff_cache
          key: ${{ runner.os }}-golden-${{ github.sha }}
          restore-keys: |
            ${{ runner.os }}-golden-

      - name: Install dev deps
        run: pip install -e '.[dev]'

      - name: Check parser accuracy
        run: python scripts/check_accuracy.py --csv-dir csv_output
<|MERGE_RESOLUTION|>--- conflicted
+++ resolved
@@ -192,13 +192,6 @@
           name: coverage-xml
           path: coverage.xml
 
-<<<<<<< HEAD
-      - name: Parser readiness verdict
-        if: always()
-        env:
-          TESTS_OUTCOME: ${{ steps.tests.outcome }}
-          ACCURACY_OUTCOME: ${{ steps.accuracy.outcome }}
-=======
       - name: Upload generated CSVs
         if: always()
         uses: actions/upload-artifact@v4
@@ -213,7 +206,6 @@
           TESTS_OUTCOME: ${{ steps.tests.outcome }}
           ACCURACY_OUTCOME: ${{ steps.accuracy.outcome }}
           EVOLVE_PREREQS_OUTCOME: ${{ steps.evolve_prereqs.outcome }}
->>>>>>> 6e112cc0
           EVOLVE_OUTCOME: ${{ steps.evolve.outcome }}
         run: python scripts/ci_summary.py
 
