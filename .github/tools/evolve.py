--- conflicted
+++ resolved
@@ -309,18 +309,12 @@
         ]
     )
 
-<<<<<<< HEAD
-    # Get AI suggestion
-    log("🧠 Requesting AI analysis...")
-    try:
-        response = create_chat_completion(
-=======
+
     # Get AI suggestion (OpenAI 1.x API)
     print("🧠 Requesting AI analysis...")
     try:
         client = OpenAI()
         response = client.chat.completions.create(
->>>>>>> 0ee92429
             model=MODEL,
             messages=[{"role": "user", "content": "\n".join(prompt)}],
             max_tokens=MAX_TOKENS,
