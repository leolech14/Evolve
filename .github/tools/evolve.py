--- conflicted
+++ resolved
@@ -1,42 +1,68 @@
 #!/usr/bin/env python3
 """
-evolve.py – AI-powered auto-patch tool.
-
-➤ Always starts from main branch
-➤ Tries up to MAX_ATTEMPTS patches per cycle
-➤ A patch is accepted only if tests go green AND accuracy is above threshold
-
-Required env vars:
-  OPENAI_API_KEY   - Your OpenAI API key
-  GITHUB_TOKEN     - GitHub personal access token
-
-Optional env vars:
-  OPENAI_MODEL     - Model to use (default: gpt-4)
-  MAX_ATTEMPTS     - Max patch attempts (default: 5)
-  MAX_TOKENS      - Token limit per run (default: 200000)
+evolve.py – Codex-driven auto-patch loop.
+
+➤ Always starts from branch `codex/best`.
+➤ Tries up to MAX_ATTEMPTS patches per cycle.
+➤ A patch is accepted only if tests go 100 % green **and** the score beats the best so far.
+
+Required env vars
+-----------------
+OPENAI_API_KEY                 – your OpenAI key
+GITHUB_TOKEN                   – *or* PERSONAL_ACCESS_TOKEN_CLASSIC *or* GH_TOKEN
+
+Optional env vars
+-----------------
+OPENAI_MODEL           (default: gpt-4.1)
+MAX_ATTEMPTS           (default: 5)
+MAX_TOKENS_PER_RUN     (default: 100000)
 """
+
+from __future__ import annotations
 
 import json
 import os
 import subprocess
 import sys
-from datetime import datetime
+import time
 from pathlib import Path
-from typing import List, Optional, Tuple
+from typing import Tuple
 
 try:
     import openai
 except ImportError:
-    print("Error: openai package required. Install with: pip install openai")
-    sys.exit(1)
-
-# Configuration
-DIAGNOSTICS = Path("diagnostics")
-MAX_TOKENS = int(os.getenv("MAX_TOKENS", "200000"))
+    print(
+        "The openai package is required. Install with `pip install openai`.",
+        file=sys.stderr,
+    )
+    raise SystemExit(1)
+
+# ───────────────────────── configuration ─────────────────────────
+ROOT = Path(__file__).resolve().parents[2]  # repo root
+BEST_BRANCH = "codex/best"
+SCORE_FILE = ROOT / ".github/tools/score_best.json"
+DIAG_DIR = ROOT / "diagnostics"
+DIAG_DIR.mkdir(exist_ok=True)
+
+api_key = os.getenv("OPENAI_API_KEY")
+if not api_key:
+    raise SystemExit("Missing OPENAI_API_KEY environment variable.")
+
+# Accept any of the common GitHub token names
+github_token = (
+    os.getenv("GITHUB_TOKEN")
+    or os.getenv("PERSONAL_ACCESS_TOKEN_CLASSIC")
+    or os.getenv("GH_TOKEN")
+)
+if not github_token:
+    raise SystemExit(
+        "Missing GitHub token. "
+        "Set GITHUB_TOKEN, PERSONAL_ACCESS_TOKEN_CLASSIC, or GH_TOKEN."
+    )
+
+client = openai.OpenAI(api_key=api_key)
+MODEL = os.getenv("OPENAI_MODEL", "gpt-4.1")
 MAX_ATTEMPTS = int(os.getenv("MAX_ATTEMPTS", "5"))
-<<<<<<< HEAD
-MODEL = os.getenv("OPENAI_MODEL", "gpt-4")
-=======
 # Abort if token budget looks unreasonable
 MAX_TOKENS = int(os.getenv("MAX_TOKENS_PER_RUN", "100000"))
 if MAX_TOKENS > 200000:
@@ -96,213 +122,219 @@
             except subprocess.CalledProcessError:
                 return False, path
     return True, None
->>>>>>> 8782827e
-
-def run_command(cmd: List[str], capture: bool = True) -> Tuple[int, str]:
-    """Run a shell command and return exit code and output."""
+
+
+def current_commit() -> str:
+    return sh("git", "rev-parse", "HEAD", capture=True)[:7]
+
+
+# ───────────────────────── tests & scoring ─────────────────────────
+def run_tests() -> Tuple[bool, float]:
+    """Run pytest + coverage; return (green?, coverage%)."""
     try:
-        if capture:
-            result = subprocess.run(
-                cmd,
-                capture_output=True,
-                text=True,
-                check=False
+        out = sh(
+            "pytest",
+            "-q",
+            "--cov=statement_refinery",
+            "--cov-report=term-missing",
+            capture=True,
+        )
+        sh(
+            "python",
+            "scripts/check_accuracy.py",
+            "--threshold",
+            "99",
+        )
+    except subprocess.CalledProcessError:
+        return False, 0.0
+
+    # look for "TOTAL   213   0  97%"
+    for line in out.splitlines():
+        if line.startswith("TOTAL"):
+            cov = float(line.split()[-1].rstrip("%"))
+            return True, cov
+    return True, 0.0  # fallback when coverage line missing
+
+
+def score(is_green: bool, coverage: float) -> float:
+    return (1000 if is_green else 0) + coverage
+
+
+def load_best() -> Tuple[str, float]:
+    if SCORE_FILE.exists():
+        data = json.loads(SCORE_FILE.read_text())
+        return data["commit"], data["score"]
+    return "", 0.0
+
+
+def save_best(commit: str, best_score: float, tokens_used: int):
+    SCORE_FILE.write_text(json.dumps({"commit": commit, "score": best_score}))
+    print(f"🎉 New best! Commit {commit}  score={best_score:.1f}  tokens={tokens_used}")
+    log_tokens_to_file(tokens_used)
+
+
+def record_tokens():
+    log_tokens_to_file(TOKENS_USED)
+
+
+# ───────────────────────── git helpers ─────────────────────────
+def ensure_best_branch() -> None:
+    """Ensure BEST_BRANCH exists locally."""
+    res = _run_with_retry(
+        ("git", "rev-parse", "--verify", "-q", BEST_BRANCH), capture=False
+    )
+    if res.returncode != 0:
+        print(f"{BEST_BRANCH} missing; creating from HEAD")
+        sh("git", "branch", BEST_BRANCH)
+
+
+# ───────────────────────── Codex interaction ─────────────────────────
+TOKENS_USED = 0
+
+
+def generate_patch(fail_log: str) -> str:
+    """Ask the model for a unified‐diff patch to fix the failing tests."""
+    global TOKENS_USED
+    resp = client.chat.completions.create(
+        model=MODEL,
+        messages=[
+            {
+                "role": "user",
+                "content": (
+                    "Only touch existing files. Output a single valid unified diff; "
+                    "no markers, no JSON, no markdown.\n"
+                    "Return **only** a unified diff between HEAD and fixed code.\n"
+                    "Begin with:  diff --git a/... b/...\n"
+                    "Use Unix line endings.\n"
+                    "Only modify existing files under src/, scripts/, or tests/.\n"
+                    "Do not create new files.\n"
+                    "If nothing to change, reply exactly:  #NOPATCH\n\n"
+                    f"{fail_log[:7000]}"
+                ),
+            }
+        ],
+        temperature=0.1,
+    )
+    TOKENS_USED += resp.usage.total_tokens
+    return resp.choices[0].message.content
+
+
+# ───────────────────────── main loop ─────────────────────────
+def main() -> int:
+    best_commit, best_score = load_best()
+    print(f"BASELINE {best_commit or 'none'}  score={best_score}")
+
+    ensure_best_branch()
+    sh("git", "fetch", "--all", "--prune")
+    sh("git", "checkout", BEST_BRANCH)
+
+    invalid_replies = 0
+    apply_failures = 0
+
+    try:
+        while TOKENS_USED < MAX_TOKENS:
+            for attempt in range(1, MAX_ATTEMPTS + 1):
+                branch = f"codex/work-{int(time.time())}-{attempt}"
+                sh("git", "checkout", "-b", branch)
+
+            # Run tests once to capture failure log
+            if attempt == 1:
+                try:
+                    fail_output = sh("pytest", "-v", "--tb=short", capture=True)
+                    error_lines = [
+                        ln
+                        for ln in fail_output.splitlines()
+                        if any(k in ln for k in ("FAILED", "Error", "AssertionError"))
+                    ]
+                    fail_log = "Tests failing:\n" + "\n".join(
+                        error_lines or fail_output.splitlines()[:30]
+                    )
+                except subprocess.CalledProcessError as e:
+                    err = e.stdout or "No output"
+                    fail_log = "Tests failed immediately:\n" + err
+
+            patch = generate_patch(fail_log)
+            if patch.strip() == "#NOPATCH":
+                print("Model returned #NOPATCH. Aborting.")
+                raise SystemExit("loop-no-patch")
+            if not looks_like_diff(patch):
+                print("⚠️ No valid patch returned.")
+                invalid_replies += 1
+                if invalid_replies >= 3:
+                    raise SystemExit("loop-no-patch")
+                time.sleep(1)
+                sh("git", "checkout", BEST_BRANCH)
+                continue
+            invalid_replies = 0
+
+            ok, missing = diff_targets_exist(patch)
+            if not ok:
+                print(f"❌ Diff references non-existent file: {missing}")
+                fail_log = f"diff references non-existent file: {missing}"[:7000]
+                sh("git", "checkout", BEST_BRANCH)
+                continue
+
+            tmp = Path("patch.diff")
+            tmp.write_text(patch)
+            try:
+                sh("git", "apply", "--check", str(tmp))
+            except subprocess.CalledProcessError as e:
+                print("❌ Patch did not apply.")
+                fail_log = f"patch failed: {e.stderr.strip()}"[:7000]
+                apply_failures += 1
+                if apply_failures > MAX_PATCH_FAILURES:
+                    print(
+                        f"❌ Too many patch failures (limit: {MAX_PATCH_FAILURES}). Aborting."
+                    )
+                    return 1
+                sh("git", "checkout", BEST_BRANCH)
+                continue
+            apply_failures = 0
+            sh("git", "apply", str(tmp))
+            # ensure patch produced changes
+            try:
+                sh("git", "diff", "--quiet")
+                print("⚠️ Patch resulted in no changes; skipping.")
+                sh("git", "checkout", BEST_BRANCH)
+                continue
+            except subprocess.CalledProcessError:
+                pass
+
+            sh("git", "commit", "-am", "🤖 Codex auto-patch")
+            green, cov = run_tests()
+            cur_score = score(green, cov)
+            print(
+                f"Attempt {attempt}: green={green}  coverage={cov:.1f}%  score={cur_score}"
             )
-            return result.returncode, result.stdout + result.stderr
-        else:
-            result = subprocess.run(cmd, check=False)
-            return result.returncode, ""
-    except Exception as e:
-        return 1, str(e)
-
-def collect_context() -> dict:
-    """Collect relevant context about test failures and code state."""
-    context = {
-        "errors": [],
-        "files": [],
-        "tests": "",
-        "coverage": "",
-        "lint": "",
-        "accuracy": {}
-    }
-    
-    # Get test output
-    test_file = DIAGNOSTICS / "test.txt"
-    if test_file.exists():
-        context["tests"] = test_file.read_text()
-    
-    # Get lint output
-    lint_file = DIAGNOSTICS / "lint.txt"
-    if lint_file.exists():
-        context["lint"] = lint_file.read_text()
-    
-    # Get accuracy results
-    accuracy_file = DIAGNOSTICS / "accuracy.json"
-    if accuracy_file.exists():
-        try:
-            context["accuracy"] = json.loads(accuracy_file.read_text())
-        except:
-            context["errors"].append("Failed to read accuracy results")
-    
-    # Get changed files
-    _, output = run_command(["git", "diff", "--name-only"])
-    context["files"] = [f for f in output.splitlines() if f.endswith(".py")]
-    
-    # Get file contents
-    for file in context["files"]:
-        try:
-            with open(file) as f:
-                context[file] = f.read()
-        except:
-            context["errors"].append(f"Failed to read {file}")
-    
-    return context
-
-def create_patch(suggestion: str) -> Optional[str]:
-    """Create a git patch from the AI suggestion."""
-    # Create temporary branch
-    branch = f"ai-patch-{datetime.now().strftime('%Y%m%d-%H%M%S')}"
-    run_command(["git", "checkout", "-b", branch])
-    
-    try:
-        # Parse and apply changes
-        current_file = None
-        for line in suggestion.splitlines():
-            if line.startswith("FILE: "):
-                current_file = line.split(":", 1)[1].strip()
-            elif line.startswith("```") and current_file:
-                content = line.split("```", 2)[1].strip()
-                Path(current_file).write_text(content)
-        
-        # Create patch
-        run_command(["git", "add", "."])
-        run_command(["git", "commit", "-m", "AI: Auto-patch improvements"])
-        code, patch = run_command(["git", "format-patch", "HEAD~1", "--stdout"])
-        
-        if code == 0:
-            return patch
-    except:
-        pass
-    
-    # Cleanup on failure
-    run_command(["git", "checkout", "-"])
-    run_command(["git", "branch", "-D", branch])
-    return None
-
-def apply_patch(patch: str) -> bool:
-    """Apply a git patch and create pull request."""
-    if not patch:
-        return False
-    
-    try:
-        # Write patch
-        patch_file = DIAGNOSTICS / "ai-patch.patch"
-        patch_file.write_text(patch)
-        
-        # Apply patch
-        code, _ = run_command(["git", "am", str(patch_file)])
-        if code != 0:
-            return False
-        
-        # Create PR
-        branch = f"ai-patch-{datetime.now().strftime('%Y%m%d-%H%M%S')}"
-        run_command(["git", "checkout", "-b", branch])
-        run_command(["git", "push", "origin", branch])
-        run_command([
-            "gh", "pr", "create",
-            "--title", "🤖 AI: Auto-patch improvements",
-            "--body", "Automated fixes from AI assistant",
-            "--label", "auto-patch"
-        ])
-        
-        return True
-    except:
-        return False
-
-def main() -> int:
-    """Main entry point."""
-    print("🤖 Starting AI auto-patch process...")
-    
-    # Check API key
-    if not os.getenv("OPENAI_API_KEY"):
-        print("Error: OPENAI_API_KEY not set")
+
+            if green and cur_score > best_score:
+                sh("git", "push", "--set-upstream", "origin", branch)
+                sh(
+                    "gh",
+                    "pr",
+                    "create",
+                    "--base",
+                    BEST_BRANCH,
+                    "--head",
+                    branch,
+                    "--title",
+                    "🤖 Codex auto-patch",
+                    "--body",
+                    f"Score {best_score:.1f} → {cur_score:.1f}",
+                )
+                save_best(current_commit(), cur_score, TOKENS_USED)
+                return 0  # success
+
+            # Revert to best for next attempt
+            sh("git", "checkout", BEST_BRANCH)
+
+        print("No improvement this cycle; restarting from best.")
+
+        print(f"Token budget exhausted ({TOKENS_USED}/{MAX_TOKENS}).")
         return 1
-    
-    # Collect context
-    print("📝 Collecting context...")
-    context = collect_context()
-    if not context["files"]:
-        print("No Python files changed")
-        return 0
-    
-    # Prepare prompt
-    prompt = [
-        "You are an AI code improvement assistant. "
-        "Analyze the failures and suggest fixes:",
-        "",
-        "=== Test Output ===",
-        context["tests"],
-        "",
-        "=== Lint Output ===",
-        context["lint"],
-        "",
-        "=== Accuracy Results ===",
-        json.dumps(context["accuracy"], indent=2),
-        "",
-        "=== Changed Files ==="
-    ]
-    
-    for file in context["files"]:
-        prompt.extend([
-            f"FILE: {file}",
-            "```python",
-            context.get(file, "<error reading file>"),
-            "```",
-            ""
-        ])
-    
-    prompt.extend([
-        "Please suggest fixes in the following format:",
-        "FILE: path/to/file.py",
-        "```python",
-        "complete fixed file content",
-        "```",
-        "",
-        "Focus on:",
-        "1. Fixing test failures",
-        "2. Addressing lint issues",
-        "3. Improving parser accuracy",
-        "4. Maintaining code style"
-    ])
-    
-    # Get AI suggestion
-    print("🧠 Requesting AI analysis...")
-    try:
-        response = openai.ChatCompletion.create(
-            model=MODEL,
-            messages=[{"role": "user", "content": "\n".join(prompt)}],
-            max_tokens=MAX_TOKENS,
-            temperature=0.1
-        )
-        suggestion = response.choices[0].message.content
-    except Exception as e:
-        print(f"Error: Failed to get AI suggestion: {e}")
-        return 1
-    
-    # Create and apply patch
-    print("🔧 Creating patch...")
-    patch = create_patch(suggestion)
-    if not patch:
-        print("Error: Failed to create patch")
-        return 1
-    
-    print("⬆️  Creating pull request...")
-    if not apply_patch(patch):
-        print("Error: Failed to apply patch")
-        return 1
-    
-    print("✅ Auto-patch complete!")
-    return 0
+    finally:
+        record_tokens()
+
 
 if __name__ == "__main__":
-    sys.exit(main())
+    raise SystemExit(main())