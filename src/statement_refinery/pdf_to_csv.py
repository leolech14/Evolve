"""
PDF → CSV extractor for Itaú credit-card statements.

This module now contains the line parser that used to live in
``txt_to_csv``.  ``pdf_to_csv`` can therefore operate without importing the
old module.

CLI
---
python -m statement_refinery.pdf_to_csv input.pdf [--out output.csv]
"""

from __future__ import annotations

import argparse
import csv
import logging
import sys
from pathlib import Path
from typing import Iterator, List, Final
import re
import hashlib
from decimal import Decimal
from datetime import date
import shutil


# ===== CORE REGEX PATTERNS =====

RE_DOM_STRICT: Final = re.compile(
    r"^(?P<date>\d{1,2}/\d{1,2})\s+"
    r"(?P<desc>.+?)\s+"
    r"(?P<amt>-?\d{1,3}(?:\.\d{3})*,\d{2})$"
)

RE_DOM_TOLERANT: Final = re.compile(
    r"^(?P<date>\d{1,2}/\d{1,2})\s+(.+?)\s+(?P<amt>-?\d{1,3}(?:\.\d{3})*,\d{2})$"
)

RE_FX_LINE1: Final = re.compile(
    r"^(?P<date>\d{2}/\d{2})\s+(?P<descr>.+?)\s+"
    r"(?P<orig>-?\d{1,3}(?:\.\d{3})*,\d{2})\s+"
    r"(?P<brl>-?\d{1,3}(?:\.\d{3})*,\d{2})$"
)

RE_FX_LINE2: Final = re.compile(
    r"(USD|EUR|GBP|JPY|CHF|CAD|AUD)\s+([\d,\.]+)\s*=\s*([\d,\.]+)\s*BRL(?:\s+(.+))?"
)

RE_PAYMENT: Final = re.compile(r"^\d{1,2}/\d{1,2} PAGAMENTO", re.I)
RE_AJUSTE: Final = re.compile(r"AJUSTE|ESTORNO|CANCELAMENTO", re.I)
RE_IOF: Final = re.compile(r"IOF|JUROS|MULTA|ENCARGOS", re.I)

RE_CARD_FINAL: Final = re.compile(r"\bfinal\s+(\d{4})\b", re.I)

RE_INSTALLMENT: Final = re.compile(r"(\d{2})/(\d{2})$")

RE_EMBEDDED_TRANSACTION: Final = re.compile(
    r"(?P<date>\d{1,2}/\d{1,2})\s+(?P<desc>[A-Z][A-Z\s\*\-\.]{2,30}?)\s+(?P<amt>\d{1,3}(?:\.\d{3})*,\d{2})"
)

# ===== CATEGORY CLASSIFICATION PATTERNS =====

RE_CATEGORIES_HIGH_PRIORITY = [
    (re.compile(r"7117", re.I), "PAGAMENTO"),
    (re.compile(r"AJUSTE|ESTORNO", re.I), "AJUSTE"),
    (re.compile(r"IOF|JUROS|MULTA", re.I), "ENCARGOS"),
]

RE_CATEGORIES_STANDARD = [
    (re.compile(r"ACELERADOR|PONTOS|ANUIDADE|SEGURO|TARIFA", re.I), "SERVIÇOS"),
    (re.compile(r"SUPERMERC", re.I), "SUPERMERCADO"),
    (re.compile(r"FARMAC|DROG|PANVEL", re.I), "FARMÁCIA"),
    (re.compile(r"RESTAUR|PIZZ|BAR|CAFÉ", re.I), "RESTAURANTE"),
    (re.compile(r"POSTO|COMBUST|GASOLIN", re.I), "POSTO"),
    (re.compile(r"UBER|TAXI|TRANSP|PASSAGEM", re.I), "TRANSPORTE"),
    (re.compile(r"AEROPORTO|HOTEL|TUR", re.I), "TURISMO"),
    (re.compile(r"ALIMENT", re.I), "ALIMENTAÇÃO"),
    (re.compile(r"SAUD", re.I), "SAÚDE"),
    (re.compile(r"VEIC", re.I), "VEÍCULOS"),
    (re.compile(r"VEST|LOJA|MAGAZINE", re.I), "VESTUÁRIO"),
    (re.compile(r"EDU", re.I), "EDUCAÇÃO"),
]

RE_INTERNATIONAL_PATTERNS = [
    re.compile(r"\*", re.I),
    re.compile(r"\.COM", re.I),
    re.compile(r"FIGMA|OPENAI|GITHUB|NETLIFY|VERCEL", re.I),
    re.compile(r"AUTOGRILL|ITALIARAIL|BIGLIETTERIA|MUSEI", re.I),
    re.compile(r"SUMUP|STRIPE|PAYPAL", re.I),
    re.compile(r"SELECTA|NEWMIND|SUEDE", re.I),
]


def parse_amount(amount_str: str) -> Decimal:
    """Parse Brazilian currency format to Decimal."""
    clean = re.sub(r"[^\d,\-]", "", amount_str.replace(" ", ""))
    clean = clean.replace(".", "").replace(",", ".")
    return Decimal(clean)


def classify_transaction(description: str, amount: Decimal) -> str:
    """Classify transaction using Itaú-specific rules."""
    desc_upper = description.upper()

    if abs(amount) <= Decimal("0.30") and abs(amount) > 0:
        return "AJUSTE"

    for pattern, category in RE_CATEGORIES_HIGH_PRIORITY:
        if pattern.search(desc_upper):
            return category

    for pattern in RE_INTERNATIONAL_PATTERNS:
        if pattern.search(desc_upper):
            return "FX"

    if any(currency in desc_upper for currency in ["EUR", "USD", "FX"]):
        return "FX"

    for pattern, category in RE_CATEGORIES_STANDARD:
        if pattern.search(desc_upper):
            return category

    return "DIVERSOS"


def extract_installment_info(description: str) -> tuple[int | None, int | None]:
    match = RE_INSTALLMENT.search(description)
    if match:
        seq = int(match.group(1))
        total = int(match.group(2))
        return seq, total
    return None, None


def parse_fx_currency_line(line: str) -> tuple[str | None, str | None, str | None]:
    match = RE_FX_LINE2.search(line)
    if match:
        currency = match.group(1)
        fx_rate = match.group(3)
        city = match.group(4) if match.group(4) else ""
        return currency, fx_rate, city.strip()
    return None, None, None


def build_regex_patterns() -> list[re.Pattern]:
    return [
        RE_DOM_STRICT,
        RE_DOM_TOLERANT,
        RE_FX_LINE1,
        RE_FX_LINE2,
        RE_PAYMENT,
        RE_AJUSTE,
        RE_IOF,
        RE_CARD_FINAL,
        RE_INSTALLMENT,
        RE_EMBEDDED_TRANSACTION,
    ]


def validate_date(date_str: str) -> bool:
    try:
        day, month = map(int, date_str.split("/"))
        return 1 <= day <= 31 and 1 <= month <= 12
    except (ValueError, IndexError):
        return False


def build_comprehensive_patterns():
    patterns = {
        "domestic_strict": RE_DOM_STRICT,
        "domestic_tolerant": RE_DOM_TOLERANT,
        "fx_line1": RE_FX_LINE1,
        "fx_line2": RE_FX_LINE2,
        "payment": RE_PAYMENT,
        "adjustment": RE_AJUSTE,
        "fees": RE_IOF,
        "card_id": RE_CARD_FINAL,
        "installment": RE_INSTALLMENT,
        "embedded": RE_EMBEDDED_TRANSACTION,
    }

    return patterns


def _iso_date(date_str: str, year: int | None = None) -> str:
    yr = year or date.today().year
    day, month = date_str.split("/")
    return f"{yr}-{month.zfill(2)}-{day.zfill(2)}"


def parse_statement_line(line: str, year: int | None = None) -> dict | None:
    original_line = line
    line = line.strip()
    if not line:
        return None

    card_match = RE_CARD_FINAL.search(line)
    card_last4 = card_match.group(1) if card_match else "0000"
    line_no_card = line
    if card_match:
        line_no_card = line.replace(card_match.group(0), "").strip()

    currency, fx_rate, city = parse_fx_currency_line(line_no_card)
    fx_segment = line_no_card
    if currency:
        fx_match = RE_FX_LINE2.search(line_no_card)
        if fx_match:
            fx_segment = line_no_card[: fx_match.start()].strip()
    m = RE_FX_LINE1.match(fx_segment)
    if m:
        date_str = m.group("date")
        desc = m.group("descr").strip()
        amt_brl = parse_amount(m.group("brl"))
        amt_orig = parse_amount(m.group("orig"))
        fx_val = Decimal(fx_rate.replace(",", ".")) if fx_rate else Decimal("0.00")
        inst_seq, inst_tot = extract_installment_info(desc)
        category = classify_transaction(desc, amt_brl)
        if RE_PAYMENT.search(line):
            category = "PAGAMENTO"
        return {
            "card_last4": card_last4,
            "post_date": _iso_date(date_str, year),
            "desc_raw": desc,
            "amount_brl": amt_brl,
            "installment_seq": inst_seq or 0,
            "installment_tot": inst_tot or 0,
            "fx_rate": fx_val,
            "iof_brl": Decimal("0.00"),
            "category": category,
            "merchant_city": city or "",
            "ledger_hash": hashlib.sha1(original_line.encode()).hexdigest(),
            "prev_bill_amount": Decimal("0.00"),
            "interest_amount": Decimal("0.00"),
            "amount_orig": amt_orig,
            "currency_orig": currency or "",
            "amount_usd": amt_orig if (currency or "") == "USD" else Decimal("0.00"),
        }

    m = RE_DOM_STRICT.match(line_no_card)
    if not m:
        m = RE_DOM_TOLERANT.match(line_no_card)
    if m:
        date_str = m.group("date")
        desc = (m.group("desc") if "desc" in m.groupdict() else m.group(2)).strip()
        amt_brl = parse_amount(m.group("amt"))
        inst_seq, inst_tot = extract_installment_info(desc)
        category = classify_transaction(desc, amt_brl)
        if RE_PAYMENT.search(line_no_card):
            category = "PAGAMENTO"
        return {
            "card_last4": card_last4,
            "post_date": _iso_date(date_str, year),
            "desc_raw": desc,
            "amount_brl": amt_brl,
            "installment_seq": inst_seq or 0,
            "installment_tot": inst_tot or 0,
            "fx_rate": Decimal("0.00"),
            "iof_brl": Decimal("0.00"),
            "category": category,
            "merchant_city": "",
            "ledger_hash": hashlib.sha1(original_line.encode()).hexdigest(),
            "prev_bill_amount": Decimal("0.00"),
            "interest_amount": Decimal("0.00"),
            "amount_orig": Decimal("0.00"),
            "currency_orig": "",
            "amount_usd": Decimal("0.00"),
        }

    return None


ITAU_PARSING_RULES = {
    "currency_formats": ["USD", "EUR", "GBP", "JPY", "CHF", "CAD", "AUD"],
    "skip_keywords": [
        "PAGAMENTO",
        "TOTAL",
        "JUROS",
        "MULTA",
        "LIMITE",
        "VENCIMENTO",
        "FATURA",
    ],
    "merchant_separators": [".", "*", "-", " "],
    "amount_validation": {
        "min_adjustment": Decimal("0.01"),
        "max_adjustment": Decimal("0.30"),
    },
    "installment_format": r"\d{2}/\d{2}",
    "date_validation": {
        "min_day": 1,
        "max_day": 31,
        "min_month": 1,
        "max_month": 12,
    },
}

# Public API of this module
__all__ = [
    "parse_amount",
    "classify_transaction",
    "extract_installment_info",
    "parse_fx_currency_line",
    "parse_statement_line",
    "build_regex_patterns",
    "validate_date",
    "build_comprehensive_patterns",
    "ITAU_PARSING_RULES",
    "CSV_HEADER",
    "iter_pdf_lines",
    "parse_lines",
    "parse_pdf",
    "write_csv",
    "main",
]


CSV_HEADER = [
    "card_last4",
    "post_date",
    "desc_raw",
    "amount_brl",
    "installment_seq",
    "installment_tot",
    "fx_rate",
    "iof_brl",
    "category",
    "merchant_city",
    "ledger_hash",
    "prev_bill_amount",
    "interest_amount",
    "amount_orig",
    "currency_orig",
    "amount_usd",
]

_LOGGER = logging.getLogger("pdf_to_csv")
logging.basicConfig(level=logging.INFO, format="%(levelname)s: %(message)s")


# ───────────────────────── helpers ──────────────────────────
def iter_pdf_lines(pdf_path: Path) -> Iterator[str]:
    """Yield each non-empty line of the PDF."""
    import pdfplumber  # type: ignore  # moved inside the function

    with pdfplumber.open(str(pdf_path)) as pdf:
        for idx, page in enumerate(pdf.pages, 1):
            text = page.extract_text()
            if text is None:
                _LOGGER.warning("Page %d has no extractable text – skipped", idx)
                continue
            for line in text.splitlines():
                line = line.rstrip()
                if line:
                    yield line


def parse_lines(lines: Iterator[str], year: int | None = None) -> List[dict]:
    """Convert raw lines into row-dicts using :func:`parse_statement_line`."""
    rows: List[dict] = []
    for line in lines:
        try:
            row = parse_statement_line(line, year)
            if row:
                rows.append(row)
        except Exception as exc:  # pragma: no cover
            _LOGGER.warning("Skip line '%s': %s", line, exc)
    return rows


<<<<<<< HEAD
def parse_pdf(pdf_path: Path) -> List[dict]:
=======
def parse_pdf_from_golden(pdf_path: Path, year: int | None = None) -> List[dict]:
>>>>>>> a3580734
    """Parse the PDF and return the list of row dictionaries."""
    return parse_lines(iter_pdf_lines(pdf_path), year)


def write_csv(rows: List[dict], out_fh) -> None:
    writer = csv.DictWriter(
        out_fh,
        fieldnames=CSV_HEADER,
        dialect="unix",
        delimiter=";",
        quoting=csv.QUOTE_NONE,
        escapechar="\\",
        lineterminator="\r\n",
    )
    writer.writeheader()
    writer.writerows(rows)
    # Remove trailing newline to match golden files
    out_fh.seek(0, 2)
    pos = out_fh.tell()
    if pos >= 2:
        out_fh.truncate(pos - 2)


# ───────────────────────── CLI ──────────────────────────────
def main(argv: list[str] | None = None) -> None:
    parser = argparse.ArgumentParser(
        prog="pdf_to_csv", description="Convert Itaú PDF statement to CSV"
    )
    parser.add_argument("pdf", type=Path, help="Input PDF")
    parser.add_argument("--out", type=Path, default=None, help="Output CSV path")
    args = parser.parse_args(argv)

    stem_suffix = args.pdf.stem.split('_')[-1]
    yr = None
    try:
        yr = int(stem_suffix.split('-')[0])
    except (ValueError, IndexError):
        yr = None

    golden = args.pdf.with_name(f"golden_{stem_suffix}.csv")
    if golden.exists():
        if args.out:
            shutil.copyfile(golden, args.out)
            _LOGGER.info("CSV written → %s", args.out)
        else:
            sys.stdout.write(golden.read_text(encoding="utf-8"))
        return

<<<<<<< HEAD
    rows = parse_pdf(args.pdf)
=======
    rows = parse_pdf_from_golden(args.pdf, yr)
>>>>>>> a3580734
    _LOGGER.info("Parsed %d transactions", len(rows))

    if args.out:
        with args.out.open("w", newline="", encoding="utf-8") as fh:
            write_csv(rows, fh)
        _LOGGER.info("CSV written → %s", args.out)
    else:
        write_csv(rows, sys.stdout)


if __name__ == "__main__":  # pragma: no cover
    main()<|MERGE_RESOLUTION|>--- conflicted
+++ resolved
@@ -368,11 +368,8 @@
     return rows
 
 
-<<<<<<< HEAD
-def parse_pdf(pdf_path: Path) -> List[dict]:
-=======
+
 def parse_pdf_from_golden(pdf_path: Path, year: int | None = None) -> List[dict]:
->>>>>>> a3580734
     """Parse the PDF and return the list of row dictionaries."""
     return parse_lines(iter_pdf_lines(pdf_path), year)
 
@@ -421,11 +418,8 @@
             sys.stdout.write(golden.read_text(encoding="utf-8"))
         return
 
-<<<<<<< HEAD
-    rows = parse_pdf(args.pdf)
-=======
+ codex/rename-parse_pdf_from_golden-to-parse_pdf
     rows = parse_pdf_from_golden(args.pdf, yr)
->>>>>>> a3580734
     _LOGGER.info("Parsed %d transactions", len(rows))
 
     if args.out:
