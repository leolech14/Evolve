--- conflicted
+++ resolved
@@ -19,14 +19,6 @@
 
 [project.optional-dependencies.dev]
 # Development dependencies for linting, type checking and tests
-<<<<<<< HEAD
-ruff = "*"
-black = "*"
-pytest = "*"
-pytest-cov = "*"
-mypy = "*"
-openai = "*"
-=======
 dev = [
     "ruff",
     "black",
@@ -35,7 +27,6 @@
     "mypy",
     "openai>=0",
 ]
->>>>>>> 223ff3ef
 
 [tool.setuptools]
 package-dir = {"" = "src"}
