from decimal import Decimal

from statement_refinery.pdf_to_csv import parse_statement_line


def test_parse_domestic():
    line = "28/09 FARMACIA SAO JOAO final 6853 20,00"
    row = parse_statement_line(line)
    year = __import__("datetime").date.today().year
    assert row == {
        "card_last4": "6853",
        "post_date": f"{year}-09-28",
        "desc_raw": "FARMACIA SAO JOAO",
        "amount_brl": Decimal("20.00"),
        "installment_seq": 0,
        "installment_tot": 0,
        "fx_rate": Decimal("0.00"),
        "iof_brl": Decimal("0.00"),
        "category": "FARMÁCIA",
        "merchant_city": "",
        "ledger_hash": __import__("hashlib").sha1(line.encode()).hexdigest(),
        "prev_bill_amount": Decimal("0.00"),
        "interest_amount": Decimal("0.00"),
        "amount_orig": Decimal("0.00"),
        "currency_orig": "",
        "amount_usd": Decimal("0.00"),
    }


def test_parse_international():
    line = "10/04 SumUp *BOTI SRL 7,90 56,12 final 6853 EUR 7,90 = 6,27 BRL Milano"
    row = parse_statement_line(line)
    year = __import__("datetime").date.today().year
    assert row == {
        "card_last4": "6853",
        "post_date": f"{year}-04-10",
        "desc_raw": "SumUp *BOTI SRL",
        "amount_brl": Decimal("56.12"),
        "installment_seq": 0,
        "installment_tot": 0,
        "fx_rate": Decimal("6.27"),
        "iof_brl": Decimal("0.00"),
        "category": "FX",
        "merchant_city": "Milano",
        "ledger_hash": __import__("hashlib").sha1(line.encode()).hexdigest(),
        "prev_bill_amount": Decimal("0.00"),
        "interest_amount": Decimal("0.00"),
        "amount_orig": Decimal("7.90"),
        "currency_orig": "EUR",
        "amount_usd": Decimal("0.00"),
    }


def test_parse_payment():
    line = "22/04 PAGAMENTO final 0000 -500,00"
    row = parse_statement_line(line)
    year = __import__("datetime").date.today().year
    assert row == {
        "card_last4": "0000",
        "post_date": f"{year}-04-22",
        "desc_raw": "PAGAMENTO",
        "amount_brl": Decimal("-500.00"),
        "installment_seq": 0,
        "installment_tot": 0,
        "fx_rate": Decimal("0.00"),
        "iof_brl": Decimal("0.00"),
        "category": "PAGAMENTO",
        "merchant_city": "",
        "ledger_hash": __import__("hashlib").sha1(line.encode()).hexdigest(),
        "prev_bill_amount": Decimal("0.00"),
        "interest_amount": Decimal("0.00"),
        "amount_orig": Decimal("0.00"),
        "currency_orig": "",
        "amount_usd": Decimal("0.00"),
    }


def test_parse_adjustment():
    line = "17/03 MP*BECLOT final 3549 -0,01"
    row = parse_statement_line(line)
    year = __import__("datetime").date.today().year
    assert row == {
        "card_last4": "3549",
        "post_date": f"{year}-03-17",
        "desc_raw": "MP*BECLOT",
        "amount_brl": Decimal("-0.01"),
        "installment_seq": 0,
        "installment_tot": 0,
        "fx_rate": Decimal("0.00"),
        "iof_brl": Decimal("0.00"),
        "category": "AJUSTE",
        "merchant_city": "",
        "ledger_hash": __import__("hashlib").sha1(line.encode()).hexdigest(),
        "prev_bill_amount": Decimal("0.00"),
        "interest_amount": Decimal("0.00"),
        "amount_orig": Decimal("0.00"),
        "currency_orig": "",
        "amount_usd": Decimal("0.00"),
    }


def test_evolution_trigger():
    """This test will fail to trigger the evolution process."""
    line = "01/01 TEST MERCHANT 100,00"
    row = parse_statement_line(line)
    assert row["category"] == "DIVERSOS"


def test_new_evolution_trigger():
    """Regression test for edge case merchants with asterisks."""
    line = "15/06 SPECIAL*CASE*MERCHANT final 1234 250,00"
    row = parse_statement_line(line)
    assert row is not None
    # Parsed as international (FX) due to asterisk pattern
    assert row["category"] == "FX"


def test_demo_evolution():
    """Demo test to trigger evolution - will be fixed by AI."""
    line = "20/12 PHARMACY DEMO MERCHANT 45,99"
    row = parse_statement_line(line)
    assert row is not None
    # Ensure unrecognized merchants default to DIVERSOS
    assert row["category"] == "DIVERSOS"


def test_local_evolution_demo():
    """Local demo to see evolution working."""
    line = "05/05 LOCAL DEMO STORE 150,00"
    row = parse_statement_line(line)
    assert row is not None
<<<<<<< HEAD
    # The parser currently defaults to ``DIVERSOS`` for this demo entry
=======
    # Unknown merchants currently fall back to the generic category
>>>>>>> a2b5e7de
    assert row["category"] == "DIVERSOS"<|MERGE_RESOLUTION|>--- conflicted
+++ resolved
@@ -129,9 +129,4 @@
     line = "05/05 LOCAL DEMO STORE 150,00"
     row = parse_statement_line(line)
     assert row is not None
-<<<<<<< HEAD
-    # The parser currently defaults to ``DIVERSOS`` for this demo entry
-=======
-    # Unknown merchants currently fall back to the generic category
->>>>>>> a2b5e7de
     assert row["category"] == "DIVERSOS"