--- conflicted
+++ resolved
@@ -1,3 +1,10 @@
+"""
+Tests for statement_refinery.pdf_to_csv
+
+This file resolves previous merge-conflict markers and adds a mock-based test
+for the edge-case where pdfplumber returns no text.
+"""
+
 import io
 import csv
 import importlib.util
@@ -10,10 +17,13 @@
 DATA = Path(__file__).parent / "data"
 PDF_SAMPLE = DATA / "itau_2024-10.pdf"
 
-if importlib.util.find_spec("pdfplumber") is None:
-    pytest.skip("pdfplumber not installed", allow_module_level=True)
+HAS_PDFPLUMBER = importlib.util.find_spec("pdfplumber") is not None
 
 
+# ─────────────────────────── tests that need pdfplumber ─────────────────────────
+
+
+@pytest.mark.skipif(not HAS_PDFPLUMBER, reason="pdfplumber not installed")
 def test_iter_pdf_lines():
     lines = list(mod.iter_pdf_lines(PDF_SAMPLE))
     assert lines[:3] == [
@@ -24,6 +34,7 @@
     assert len(lines) > 100
 
 
+@pytest.mark.skipif(not HAS_PDFPLUMBER, reason="pdfplumber not installed")
 def test_parse_lines():
     rows = mod.parse_lines(mod.iter_pdf_lines(PDF_SAMPLE))
     assert rows, "expected at least one parsed transaction"
@@ -31,6 +42,7 @@
         assert key in rows[0]
 
 
+@pytest.mark.skipif(not HAS_PDFPLUMBER, reason="pdfplumber not installed")
 def test_write_csv_roundtrip():
     rows = mod.parse_lines(mod.iter_pdf_lines(PDF_SAMPLE))
     buf = io.StringIO()
@@ -44,6 +56,7 @@
     assert parsed[0]["desc_raw"] == rows[0]["desc_raw"]
 
 
+@pytest.mark.skipif(not HAS_PDFPLUMBER, reason="pdfplumber not installed")
 def test_main_uses_golden(tmp_path):
     out_csv = tmp_path / "out.csv"
     mod.main([str(PDF_SAMPLE), "--out", str(out_csv)])
@@ -51,6 +64,7 @@
     assert out_csv.read_text() == golden.read_text()
 
 
+@pytest.mark.skipif(not HAS_PDFPLUMBER, reason="pdfplumber not installed")
 def test_main_stdout_golden(capsys):
     mod.main([str(PDF_SAMPLE)])
     golden = (DATA / "golden_2024-10.csv").read_text()
@@ -58,6 +72,7 @@
     assert captured.out == golden
 
 
+@pytest.mark.skipif(not HAS_PDFPLUMBER, reason="pdfplumber not installed")
 def test_main_parse_pdf(tmp_path):
     pdf_path = tmp_path / "copy.pdf"
     pdf_path.write_bytes(PDF_SAMPLE.read_bytes())
@@ -69,8 +84,26 @@
     assert len(lines) > 1
 
 
-<<<<<<< HEAD
+@pytest.mark.skipif(not HAS_PDFPLUMBER, reason="pdfplumber not installed")
+def test_main_parse_pdf_stdout(tmp_path, capsys):
+    pdf_path = tmp_path / "copy.pdf"
+    pdf_path.write_bytes(PDF_SAMPLE.read_bytes())
+    mod.main([str(pdf_path)])
+    captured = capsys.readouterr()
+    lines = captured.out.splitlines()
+    assert lines[0] == ";".join(mod.CSV_HEADER)
+    assert len(lines) > 1
+
+
+# ───────────────────────── tests that DO NOT need pdfplumber ─────────────────────
+
+
 def test_iter_pdf_lines_skips_empty_page(monkeypatch, caplog):
+    """
+    Ensure iter_pdf_lines returns an empty list and logs a warning when
+    pdfplumber.extract_text() yields None.
+    """
+
     class DummyPage:
         def extract_text(self):
             return None
@@ -89,20 +122,11 @@
 
     import types, sys
 
+    # Inject a dummy pdfplumber module with just an `open` function.
     dummy_module = types.SimpleNamespace(open=dummy_open)
     monkeypatch.setitem(sys.modules, "pdfplumber", dummy_module)
 
     caplog.set_level("WARNING", logger="pdf_to_csv")
     lines = list(mod.iter_pdf_lines(Path("dummy.pdf")))
     assert lines == []
-    assert "no extractable text" in caplog.text.lower()
-=======
-def test_main_parse_pdf_stdout(tmp_path, capsys):
-    pdf_path = tmp_path / "copy.pdf"
-    pdf_path.write_bytes(PDF_SAMPLE.read_bytes())
-    mod.main([str(pdf_path)])
-    captured = capsys.readouterr()
-    lines = captured.out.splitlines()
-    assert lines[0] == ";".join(mod.CSV_HEADER)
-    assert len(lines) > 1
->>>>>>> 5b110999
+    assert "no extractable text" in caplog.text.lower()