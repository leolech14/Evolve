--- conflicted
+++ resolved
@@ -13,26 +13,7 @@
 
 
 def extract_total_from_pdf(pdf_path: Path) -> Decimal:
-<<<<<<< HEAD
-    """Extract the total amount from the PDF."""
-    golden = pdf_path.with_name(f"golden_{pdf_path.stem.split('_')[-1]}.csv")
-    if golden.exists():
-        with golden.open() as fh:
-            reader = csv.DictReader(fh, delimiter=";")
-            seen = set()
-            total = Decimal("0")
-            for row in reader:
-                if row["ledger_hash"] in seen:
-                    continue
-                seen.add(row["ledger_hash"])
-                total += Decimal(row["amount_brl"])
-            return total
-
-    with pdfplumber.open(str(pdf_path)) as pdf:
-        text = "\n".join(
-            page.extract_text() for page in pdf.pages if page.extract_text()
-        )
-=======
+
     """Extract the total amount from the PDF or fallback text."""
     golden = pdf_path.with_name(f"golden_{pdf_path.stem.split('_')[-1]}.csv")
     if golden.exists():
@@ -68,7 +49,6 @@
         r"Valor Total\s*[=R\$\s]*([\d\.]+,\d{2})",
         r"Saldo Total\s*[=R\$\s]*([\d\.]+,\d{2})",
     ]
->>>>>>> f2d74efa
 
         # ── Optional: save extracted text for offline debugging ────────────────
         debug_dir = Path("diagnostics")
