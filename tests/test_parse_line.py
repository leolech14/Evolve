import hashlib
from decimal import Decimal
import pytest
from statement_refinery.txt_to_csv import parse_statement_line


def _expected_hash(line: str) -> str:
<<<<<<< HEAD
    return hashlib.sha1(line.encode("utf-8")).hexdigest()
=======
    return hashlib.sha1(line.encode()).hexdigest()
>>>>>>> ec912d48


def test_domestic_transaction():
    line = "28/09 FARMACIA SAO JOAO 01/04 final 6853 21,73"
    row = parse_statement_line(line)
    assert row is not None
    assert row["card_last4"] == "6853"
    year = __import__('datetime').date.today().year
    assert row["post_date"] == f"{year}-09-28"
    assert row["desc_raw"] == "FARMACIA SAO JOAO 01/04"
    assert row["amount_brl"] == Decimal("21.73")
    assert row["installment_seq"] == 1
    assert row["installment_tot"] == 4
    assert row["category"] == "FARMÁCIA"
    assert row["fx_rate"] == Decimal("0.00")
<<<<<<< HEAD
    h = _expected_hash(line)
    assert row["ledger_hash"] == h
=======
    assert row["ledger_hash"] == _expected_hash(line)
>>>>>>> ec912d48


def test_fx_transaction():
    line = "10/04 SumUp *BOTISRL 7,90 56,12\nEUR 1,00 = 6,27 BRL Milano"
    row = parse_statement_line(line)
    assert row is not None
    year = __import__('datetime').date.today().year
    assert row["post_date"] == f"{year}-04-10"
    assert row["desc_raw"] == "SumUp *BOTISRL"
    assert row["amount_orig"] == Decimal("7.90")
    assert row["amount_brl"] == Decimal("56.12")
    assert row["currency_orig"] == "EUR"
    assert row["fx_rate"] == Decimal("6.27")
    assert row["merchant_city"] == "Milano"


def test_payment_line():
    line = "22/04 PAGAMENTO -500,00"
    row = parse_statement_line(line)
    assert row is not None
    assert row["amount_brl"] == Decimal("-500.00")
    assert row["category"] == "PAGAMENTO"


def test_adjustment_line():
    line = "30/04 AJUSTE -0,10"
    row = parse_statement_line(line)
    assert row is not None
    assert row["amount_brl"] == Decimal("-0.10")
    assert row["category"] == "AJUSTE"<|MERGE_RESOLUTION|>--- conflicted
+++ resolved
@@ -5,11 +5,7 @@
 
 
 def _expected_hash(line: str) -> str:
-<<<<<<< HEAD
     return hashlib.sha1(line.encode("utf-8")).hexdigest()
-=======
-    return hashlib.sha1(line.encode()).hexdigest()
->>>>>>> ec912d48
 
 
 def test_domestic_transaction():
@@ -17,7 +13,7 @@
     row = parse_statement_line(line)
     assert row is not None
     assert row["card_last4"] == "6853"
-    year = __import__('datetime').date.today().year
+    year = __import__("datetime").date.today().year
     assert row["post_date"] == f"{year}-09-28"
     assert row["desc_raw"] == "FARMACIA SAO JOAO 01/04"
     assert row["amount_brl"] == Decimal("21.73")
@@ -25,19 +21,14 @@
     assert row["installment_tot"] == 4
     assert row["category"] == "FARMÁCIA"
     assert row["fx_rate"] == Decimal("0.00")
-<<<<<<< HEAD
-    h = _expected_hash(line)
-    assert row["ledger_hash"] == h
-=======
     assert row["ledger_hash"] == _expected_hash(line)
->>>>>>> ec912d48
 
 
 def test_fx_transaction():
     line = "10/04 SumUp *BOTISRL 7,90 56,12\nEUR 1,00 = 6,27 BRL Milano"
     row = parse_statement_line(line)
     assert row is not None
-    year = __import__('datetime').date.today().year
+    year = __import__("datetime").date.today().year
     assert row["post_date"] == f"{year}-04-10"
     assert row["desc_raw"] == "SumUp *BOTISRL"
     assert row["amount_orig"] == Decimal("7.90")
