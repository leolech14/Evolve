--- conflicted
+++ resolved
@@ -9,9 +9,9 @@
 from __future__ import annotations
 
 import argparse
-import sys
 from decimal import Decimal
 from pathlib import Path
+import sys
 
 ROOT = Path(__file__).resolve().parents[1]
 sys.path.insert(0, str(ROOT / "src"))
@@ -19,11 +19,7 @@
 
 # Import after path setup
 from statement_refinery.pdf_to_csv import parse_pdf, write_csv  # noqa: E402
-<<<<<<< HEAD
-from tests.test_validation import (  # noqa: E402
-=======
 from statement_refinery.validation import (  # noqa: E402
->>>>>>> 8782827e
     analyze_rows,
     calculate_csv_total,
     extract_total_from_pdf,
