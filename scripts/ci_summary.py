--- conflicted
+++ resolved
@@ -4,20 +4,8 @@
 from pathlib import Path
 import xml.etree.ElementTree as ET
 
-<<<<<<< HEAD
-ENCODING = "utf-8"
-try:
-    "✅".encode(ENCODING)
-    EMOJI = True
-except UnicodeEncodeError:
-    EMOJI = False
 
-CHECK = "✅" if EMOJI else "[OK]"
-CROSS = "❌" if EMOJI else "[X]"
-FLAG = "\N{CHEQUERED FLAG}" if EMOJI else "[RESULT]"
-=======
 FLAG = "\N{CHEQUERED FLAG}"
->>>>>>> 31597dd2
 
 summary_lines = []
 
